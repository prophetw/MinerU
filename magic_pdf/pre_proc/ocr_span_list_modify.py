--- conflicted
+++ resolved
@@ -42,7 +42,6 @@
     for span1 in spans:
         for span2 in spans:
             if span1 != span2:
-<<<<<<< HEAD
                 # span1 或 span2 任何一个都不应该在 dropped_spans 中
                 if span1 in dropped_spans or span2 in dropped_spans:
                     continue
@@ -52,21 +51,6 @@
                         span_need_remove = next((span for span in spans if span['bbox'] == overlap_box), None)
                         if span_need_remove is not None and span_need_remove not in dropped_spans:
                             dropped_spans.append(span_need_remove)
-=======
-                overlap_box = get_minbox_if_overlap_by_ratio(
-                    span1['bbox'], span2['bbox'], 0.65
-                )
-                if overlap_box is not None:
-                    span_need_remove = next(
-                        (span for span in spans if span['bbox'] == overlap_box), None
-                    )
-                    if (
-                        span_need_remove is not None
-                        and span_need_remove not in dropped_spans
-                    ):
-                        dropped_spans.append(span_need_remove)
->>>>>>> 23c8436e
-
     if len(dropped_spans) > 0:
         for span_need_remove in dropped_spans:
             spans.remove(span_need_remove)
